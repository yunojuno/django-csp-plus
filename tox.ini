[tox]
isolated_build = True
envlist =
<<<<<<< HEAD
    fmt, lint, mypy, checks,
    py{3.10}-django{32,40,41,42,50,main}
    py{3.11}-django{32,40,41,42,50,main}
    py{3.12}-django{40,41,42,50,main}
=======
    fmt, lint, mypy,
    django-checks,
    ; https://docs.djangoproject.com/en/5.0/releases/
    django32-py{310}
    django40-py{310}
    django41-py{310,311}
    django42-py{310,311}
    django50-py{310,311,312}
    djangomain-py{311,312}
>>>>>>> 4cb9cfec

[testenv]
deps =
    coverage
    pytest
    pytest-cov
    pytest-django
    django32: Django>=3.2,<3.3
    django40: Django>=4.0,<4.1
    django41: Django>=4.1,<4.2
    django42: Django>=4.2,<4.3
    django50: https://github.com/django/django/archive/stable/5.0.x.tar.gz
    djangomain: https://github.com/django/django/archive/main.tar.gz

commands =
    pytest --cov=csp --verbose tests/

[testenv:django-checks]
description = Django system checks and missing migrations
deps = Django
commands =
    python manage.py check --fail-level WARNING
    python manage.py makemigrations --dry-run --check --verbosity 3

[testenv:fmt]
description = Python source code formatting (black)
deps =
    black

commands =
    black --check csp

[testenv:lint]
description = Python source code linting (ruff)
deps =
    ruff

commands =
    ruff csp

[testenv:mypy]
description = Python source code type hints (mypy)
deps =
    mypy

commands =
    mypy csp<|MERGE_RESOLUTION|>--- conflicted
+++ resolved
@@ -1,12 +1,6 @@
 [tox]
 isolated_build = True
 envlist =
-<<<<<<< HEAD
-    fmt, lint, mypy, checks,
-    py{3.10}-django{32,40,41,42,50,main}
-    py{3.11}-django{32,40,41,42,50,main}
-    py{3.12}-django{40,41,42,50,main}
-=======
     fmt, lint, mypy,
     django-checks,
     ; https://docs.djangoproject.com/en/5.0/releases/
@@ -16,7 +10,6 @@
     django42-py{310,311}
     django50-py{310,311,312}
     djangomain-py{311,312}
->>>>>>> 4cb9cfec
 
 [testenv]
 deps =

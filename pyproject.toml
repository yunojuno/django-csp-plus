[tool.poetry]
name = "django-csp-plus"
version = "3.1"
description = "CSP tracking and violation report endpoint."
license = "MIT"
authors = ["YunoJuno <code@yunojuno.com>"]
maintainers = ["YunoJuno <code@yunojuno.com>"]
readme = "README"
homepage = "https://github.com/yunojuno/django-csp-plus"
repository = "https://github.com/yunojuno/django-csp-plus"
documentation = "https://github.com/yunojuno/django-csp-plus"
classifiers = [
    "Environment :: Web Environment",
    "Framework :: Django",
    "Framework :: Django :: 3.2",
    "Framework :: Django :: 4.0",
    "Framework :: Django :: 4.1",
    "Framework :: Django :: 4.2",
    "Framework :: Django :: 5.0",
    "License :: OSI Approved :: MIT License",
    "Operating System :: OS Independent",
    "Programming Language :: Python :: 3 :: Only",
    "Programming Language :: Python :: 3.10",
    "Programming Language :: Python :: 3.11",
    "Programming Language :: Python :: 3.12",
]
packages = [{ include = "csp" }]

[tool.poetry.dependencies]
python = "^3.10"
<<<<<<< HEAD
django = "^3.2 || ^4.0 | ^5.0"
=======
django = "^3.2 || ^4.0 || ^5.0"
>>>>>>> 4cb9cfec
pydantic = "*"

[tool.poetry.group.test.dependencies]
coverage = "*"
pytest = "*"
pytest-cov = "*"
pytest-django = "*"
tox = "*"

[tool.poetry.group.dev.dependencies]
black = "*"
mypy = "*"
pre-commit = "*"
ruff = "*"

[build-system]
requires = ["poetry>=0.12"]
build-backend = "poetry.masonry.api"<|MERGE_RESOLUTION|>--- conflicted
+++ resolved
@@ -28,11 +28,7 @@
 
 [tool.poetry.dependencies]
 python = "^3.10"
-<<<<<<< HEAD
-django = "^3.2 || ^4.0 | ^5.0"
-=======
 django = "^3.2 || ^4.0 || ^5.0"
->>>>>>> 4cb9cfec
 pydantic = "*"
 
 [tool.poetry.group.test.dependencies]
